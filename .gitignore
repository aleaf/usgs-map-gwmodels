--- conflicted
+++ resolved
@@ -89,10 +89,7 @@
 # flopy
 *.chk
 
-<<<<<<< HEAD
 # MAP work
 working_data/
-=======
 # output
-*.pdf
->>>>>>> f7ba415c
+*.pdf